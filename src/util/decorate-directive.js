import Module from '../module';
import {componentWriter} from '../writers';
import parseProperties from './parse-properties';

<<<<<<< HEAD
export function decorateDirective(t, name, restrict, scope, controllerAs){
	annotate(t, '$provider', {
		name,
		type : 'directive'
	});
=======
export default function(config, t){
	// Support for legacy angular-decorators bind config
	if(config.bind){
		componentWriter.set('scope', config.bind, t);
		componentWriter.set('bindToController', true, t);
	}	
>>>>>>> 81f4c9d4

	// Check for scope
	if(config.scope){
		componentWriter.set('scope', config.scope, t);
	}


	// Check for Angular 2 style properties
	if(config.properties && Array.isArray(config.properties)){
		componentWriter.set('bindToController', parseProperties(config.properties), t);
	}
	else if(config.properties !== undefined){
		throw new TypeError('Component properties must be an array');
	}

	// Allow for renaming the controllerAs
	if(config.controllerAs){
		componentWriter.set('controllerAs', config.controllerAs, t);
	}
	else{
		componentWriter.set('controllerAs', t.name, t);
	}

	// Set a link function
	if(t.link){
		componentWriter.set('link', t.link, t);
	}

	// Set a controller function
	if(t.compile){
		componentWriter.set('compile', t.compile, t);
	}
	
	if(controllerAs) {
		annotate(t.$component, 'controllerAs', controllerAs);
	}
}

Module.registerProvider('directive', (target, name, injects, ngModule) => {
	let ddo = {};

	componentWriter.forEach((val, key) => {
		ddo[key] = val;
	}, target);

	ddo.controller = [...injects, target];

	ngModule.directive(name, () => ddo);
});<|MERGE_RESOLUTION|>--- conflicted
+++ resolved
@@ -2,20 +2,12 @@
 import {componentWriter} from '../writers';
 import parseProperties from './parse-properties';
 
-<<<<<<< HEAD
-export function decorateDirective(t, name, restrict, scope, controllerAs){
-	annotate(t, '$provider', {
-		name,
-		type : 'directive'
-	});
-=======
 export default function(config, t){
 	// Support for legacy angular-decorators bind config
 	if(config.bind){
 		componentWriter.set('scope', config.bind, t);
 		componentWriter.set('bindToController', true, t);
-	}	
->>>>>>> 81f4c9d4
+	}
 
 	// Check for scope
 	if(config.scope){
@@ -35,9 +27,6 @@
 	if(config.controllerAs){
 		componentWriter.set('controllerAs', config.controllerAs, t);
 	}
-	else{
-		componentWriter.set('controllerAs', t.name, t);
-	}
 
 	// Set a link function
 	if(t.link){
@@ -47,10 +36,6 @@
 	// Set a controller function
 	if(t.compile){
 		componentWriter.set('compile', t.compile, t);
-	}
-	
-	if(controllerAs) {
-		annotate(t.$component, 'controllerAs', controllerAs);
 	}
 }
 
