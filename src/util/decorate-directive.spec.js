import decorateDirective from './decorate-directive';
import Module from '../module';
import {componentWriter} from '../writers';
import {sinon} from './tests';

describe('Directive Decorator', function(){
	class Example{ }

	it('should let you bind attributes to the controller using a simple map', function(){
		decorateDirective({ bind : {
			'someProp' : '@'
		}}, Example);

		componentWriter.get('scope', Example).should.eql({ someProp : '@' });
		componentWriter.get('bindToController', Example).should.be.ok;
	});

	it('should manually let you configure the scope', function(){
		decorateDirective({
			scope : true
		}, Example);

		componentWriter.get('scope', Example).should.be.ok;
	});

	it('should let you bind attributes to the controller using a properties array like Angular 2', function(){
		decorateDirective({
			properties: [
				'someProp: @',
				'anotherProp: ='
			]
		}, Example);

		componentWriter.get('bindToController', Example).should.eql({
			'someProp' : '@',
			'anotherProp' : '='
		});
	});

<<<<<<< HEAD
	it('should set controllerAs parameter if provided', function(){
		class Example{ }

		decorateDirective(Example, 'test', 'E', { }, 'exampleController');

		Example.$component.should.have.property('controllerAs', 'exampleController');
	});

	it('should merge binders if used on a subclass', function(){
		class Example{ }
		decorateDirective(Example, 'test', 'E', { 'myAttr' : '=' });
=======
	it('should throw an error if you do not pass an array to the properties field', function(){
		let dec = (val) => () => decorateDirective({
			properties : val
		}, Example);
>>>>>>> 3cc06ae8

		dec('string').should.throw(TypeError);
		dec({}).should.throw(TypeError);
		dec(false).should.throw(TypeError);
		dec(null).should.throw(TypeError);
		dec(undefined).should.not.throw(TypeError);
	});

	it('should set the controllerAs field if provided', function(){
		decorateDirective({ controllerAs : 'hi' }, Example);

		componentWriter.get('controllerAs', Example).should.eql('hi');
	});

	it('should use the name of the class if the controllerAs field was not provided', function(){
		decorateDirective({}, Example);

		componentWriter.get('controllerAs', Example).should.eql('Example');
	});

	afterEach(function(){
		componentWriter.clear(Example);
	});

	describe('Directive Parser', function(){
		let parser, ngModule; 

		beforeEach(function(){
			parser = Module.getParser('directive');
			ngModule = { directive : sinon.spy() };
		});

		it('should be defined', function(){
			parser.should.be.defined;
		});

		it('should correctly generate a simple DDO', function(){
			class Test{ }
			decorateDirective({}, Test);

			parser(Test, 'testSelector', [], ngModule);

			let [name, factory] = ngModule.directive.args[0];

<<<<<<< HEAD
				}
			}
			decorateDirective(MyComponent, 'myComponent', 'E', { 'myAttr' : '=' }, 'MyComponentController');

			parser(MyComponent, module);

			let name = module.directive.args[0][0];
			let provider = module.directive.args[0][1];
			let directive = provider();
			let controller = directive.controller;
			delete controller.$component;

			name.should.equal('myComponent');
			directive.should.eql({
				restrict : 'E',
				bindToController : true,
				scope : { 'myAttr' : '=' },
				link : MyComponent.link,
				controller : controller,
				compile : MyComponent.compile,
				controllerAs: 'MyComponentController'
=======
			name.should.eql('testSelector');
			(typeof factory).should.eql('function');
			factory().should.eql({
				controller : [Test],
				controllerAs : 'Test'
>>>>>>> 3cc06ae8
			});
		});

		it('should generate a complex DDO', function(){
			class AnotherTest{
				static link(){ }
				static compile(){ }
			}

			decorateDirective({
				scope: true,
				properties: [
					'attr: @',
					'prop : ='
				],
				controllerAs: 'asdf'
			}, AnotherTest);

			parser(AnotherTest, 'testSelector', ['$q', '$timeout'], ngModule);

			let [name, factory] = ngModule.directive.args[0];

			factory().should.eql({
				scope: true,
				bindToController: {
					attr : '@',
					prop : '='
				},
				controllerAs: 'asdf',
				controller: ['$q', '$timeout', AnotherTest],
				link: AnotherTest.link,
				compile: AnotherTest.compile
			});
		});
	});
});<|MERGE_RESOLUTION|>--- conflicted
+++ resolved
@@ -37,24 +37,10 @@
 		});
 	});
 
-<<<<<<< HEAD
-	it('should set controllerAs parameter if provided', function(){
-		class Example{ }
-
-		decorateDirective(Example, 'test', 'E', { }, 'exampleController');
-
-		Example.$component.should.have.property('controllerAs', 'exampleController');
-	});
-
-	it('should merge binders if used on a subclass', function(){
-		class Example{ }
-		decorateDirective(Example, 'test', 'E', { 'myAttr' : '=' });
-=======
 	it('should throw an error if you do not pass an array to the properties field', function(){
 		let dec = (val) => () => decorateDirective({
 			properties : val
 		}, Example);
->>>>>>> 3cc06ae8
 
 		dec('string').should.throw(TypeError);
 		dec({}).should.throw(TypeError);
@@ -69,18 +55,12 @@
 		componentWriter.get('controllerAs', Example).should.eql('hi');
 	});
 
-	it('should use the name of the class if the controllerAs field was not provided', function(){
-		decorateDirective({}, Example);
-
-		componentWriter.get('controllerAs', Example).should.eql('Example');
-	});
-
 	afterEach(function(){
 		componentWriter.clear(Example);
 	});
 
 	describe('Directive Parser', function(){
-		let parser, ngModule; 
+		let parser, ngModule;
 
 		beforeEach(function(){
 			parser = Module.getParser('directive');
@@ -99,35 +79,10 @@
 
 			let [name, factory] = ngModule.directive.args[0];
 
-<<<<<<< HEAD
-				}
-			}
-			decorateDirective(MyComponent, 'myComponent', 'E', { 'myAttr' : '=' }, 'MyComponentController');
-
-			parser(MyComponent, module);
-
-			let name = module.directive.args[0][0];
-			let provider = module.directive.args[0][1];
-			let directive = provider();
-			let controller = directive.controller;
-			delete controller.$component;
-
-			name.should.equal('myComponent');
-			directive.should.eql({
-				restrict : 'E',
-				bindToController : true,
-				scope : { 'myAttr' : '=' },
-				link : MyComponent.link,
-				controller : controller,
-				compile : MyComponent.compile,
-				controllerAs: 'MyComponentController'
-=======
 			name.should.eql('testSelector');
 			(typeof factory).should.eql('function');
 			factory().should.eql({
-				controller : [Test],
-				controllerAs : 'Test'
->>>>>>> 3cc06ae8
+				controller : [Test]
 			});
 		});
 
